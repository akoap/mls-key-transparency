--- conflicted
+++ resolved
@@ -18,12 +18,9 @@
 serde_json = "1.0"
 pretty_env_logger = "0.5"
 hex = "0.4"
-<<<<<<< HEAD
 urlencoding="2.1"
-=======
 reqwest = { version = "0.11", features = ["blocking", "json"] }
 url = "2.2"
->>>>>>> 92653a81
 
 openmls = { path = "../../openmls", features = ["test-utils"] }
 
