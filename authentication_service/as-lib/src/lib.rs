use serde::{Deserialize, Serialize};
use akd::{AkdValue, HistoryProof, LookupProof};
use der::asn1;
use ed25519_dalek::pkcs8::*;
use der::{Decode, Encode};


pub mod serde_helpers {
    use hex::{FromHex, ToHex};
    use serde::Deserialize;

    /// A serde hex serializer for bytes
    pub fn bytes_serialize_hex<S, T>(x: &T, s: S) -> Result<S::Ok, S::Error>
    where
        S: serde::Serializer,
        T: AsRef<[u8]>,
    {
        let hex_str = &x.as_ref().encode_hex_upper::<String>();
        s.serialize_str(hex_str)
    }

    /// A serde hex deserializer for bytes
    pub fn bytes_deserialize_hex<'de, D, T>(deserializer: D) -> Result<T, D::Error>
    where
        D: serde::Deserializer<'de>,
        T: AsRef<[u8]> + FromHex,
        <T as FromHex>::Error: core::fmt::Display,
    {
        let hex_str = String::deserialize(deserializer)?;
        T::from_hex(hex_str).map_err(serde::de::Error::custom)
    }

}


// The EpochHash struct was not mads serializable by the creators of AKD, so we make an equivalent struct here that is serializable
#[derive(Serialize, Deserialize, Copy, Clone, Debug)]
pub struct EpochHashSerializable {
    pub epoch: u64,
    #[serde(serialize_with = "serde_helpers::bytes_serialize_hex")]
    #[serde(deserialize_with = "serde_helpers::bytes_deserialize_hex")]
    pub digest: [u8; 32],
}

// To make conversions from the akd struct to our struct easier, define this as a function (there's already a fairly simple mapping between mambers of the two structs)
impl From<akd::helper_structs::EpochHash> for EpochHashSerializable {
    fn from(item: akd::helper_structs::EpochHash) -> Self {
        EpochHashSerializable {
            epoch: item.0,
            digest: item.1,
        }
    }
}

// Tells the calling code what hash algorithm we are using
#[derive(Debug, Default, Serialize, Deserialize, PartialEq, Eq)]
pub enum ASHashAlgorithm {
    #[default]
    Sha256,
}

// The struct defining the output from the get public key endpoint
#[derive(Debug, Default, Serialize, Deserialize)]
pub struct GetPubKeyRet {
    pub hash_algorithm: ASHashAlgorithm,
    #[serde(serialize_with = "serde_helpers::bytes_serialize_hex")]
    #[serde(deserialize_with = "serde_helpers::bytes_deserialize_hex")]
    pub public_key: Vec<u8>, // DER encoded public key
}

#[derive(Serialize, Deserialize, Default, Debug)]
pub struct PubKeyBuf(
    #[serde(serialize_with = "serde_helpers::bytes_serialize_hex")]
    #[serde(deserialize_with = "serde_helpers::bytes_deserialize_hex")]
    pub Vec<u8>
);

// The struct defining the input to the add user endpoint
#[derive(Debug, Default, Serialize, Deserialize)]
pub struct AddUserInput {
    pub username: String,
    pub public_keys: Vec<PubKeyBuf>, // Sequence of DER encoded public keys
}

// The struct defining the output from the lookup user endpoint
#[derive(Serialize, Deserialize)]
pub struct LookupUserRet{
    pub epoch_hash : EpochHashSerializable,
    pub proof : LookupProof
}

// The struct defining the output from the get user history endpoint
#[derive(Serialize, Deserialize)]
pub struct UserHistoryRet{
    pub epoch_hash : EpochHashSerializable,
    pub proof : HistoryProof
}

// Private struct used to serialize a vector of DER encoded public keys into one DER-encoded blob using the Sequence of functionality of the der library
#[derive(der::Sequence)]
pub struct AKDValueFormat {
    pub vec: Vec<asn1::Any>,
}

<<<<<<< HEAD
=======
// Private struct defining the query parameters used to control the get user history endpoint
#[derive(Deserialize, Serialize)]
pub struct HistoryParamsQuery {
    pub most_recent: usize,
    pub since_epoch: u64
}


// Override the default values to ensure the output is sane
impl Default for HistoryParamsQuery {
    fn default() -> Self {
        HistoryParamsQuery {
            most_recent: std::usize::MIN,
            since_epoch: std::u64::MAX
        }
    }
}

// Private struct defining the query parameters used to control the audit endpoint
#[derive(Serialize, Deserialize, Debug)]
pub struct AuditQuery {
    pub start_epoch: u64,
    pub end_epoch: u64
}


>>>>>>> 92653a81
// Public function to convert a vector of DER encoded public keys into the Akd value used
pub fn to_akd_value(input: &mut Vec<PubKeyBuf>) -> Result<AkdValue> {
    // Initialize the helper struct defined above
    let mut to_write = AKDValueFormat {
        vec: Vec::<asn1::Any>::new(),
    };
    // Ierate through each public key in the input, convert it, and add it to the output
    for elem in input.iter() {
        to_write.vec.push(asn1::Any::from_der(&elem.0.as_ref())?);
    }
    // Convert from the helper struct to the final binary blob
    let result = to_write.to_der().unwrap();
    // Return the converted value
    Ok(AkdValue(result))
}

// Public function to convert a Akd value used into a vector of DER encoded public keys
pub fn from_akd_value(input:&mut AkdValue) -> Result<Vec<Vec<u8>>> {
    // Convert the binary blob to the helper struct above
    let fmt = AKDValueFormat::from_der(&input.0)?;
    // Initialize the return value
    let mut to_ret = Vec::<Vec<u8>>::new();
    // Cycle through every element in the helper struct and convert it to the output format, adding it to the return value
    for elem in fmt.vec.iter() {
        to_ret.push(elem.to_der()?);
    }
    // Return the converted value
    Ok(to_ret)
}<|MERGE_RESOLUTION|>--- conflicted
+++ resolved
@@ -102,8 +102,6 @@
     pub vec: Vec<asn1::Any>,
 }
 
-<<<<<<< HEAD
-=======
 // Private struct defining the query parameters used to control the get user history endpoint
 #[derive(Deserialize, Serialize)]
 pub struct HistoryParamsQuery {
@@ -129,8 +127,6 @@
     pub end_epoch: u64
 }
 
-
->>>>>>> 92653a81
 // Public function to convert a vector of DER encoded public keys into the Akd value used
 pub fn to_akd_value(input: &mut Vec<PubKeyBuf>) -> Result<AkdValue> {
     // Initialize the helper struct defined above
